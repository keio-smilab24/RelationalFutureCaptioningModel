--- conflicted
+++ resolved
@@ -1,620 +1,614 @@
-"""
-Captioning dataset.
-"""
-import copy
-import json
-import os
-from pathlib import Path
-from typing import List, Optional, Tuple
-
-import pandas as pd
-import nltk
-import numpy as np
-import torch
-from torch.utils import data
-from torch.utils.data import DataLoader
-from torch.utils.data.dataloader import default_collate
-from tqdm import tqdm
-import cv2
-
-from utils.configs import Config
-from utils.baseconfig import ConfigClass, ConstantHolder
-
-class DataTypesConstCaption(ConstantHolder):
-    """
-    Possible video data types for the dataset:
-    Video features or COOT embeddings.
-    """
-
-    VIDEO_FEAT = "video_feat"
-    COOT_EMB = "coot_emb"
-
-
-def make_dict(train_caption_file, word2idx_filepath, datatype: str="bila"):
-    '''
-    Args:
-        Before:
-            train_caption_file: annotations/BILA/captioning_train.json
-            word2idx_filepath: annotations/ponnet_word2idx.json
-        After:
-            train_caption_file: data/BilaS/bilas_mecab.jsonl
-            word2idx_filepath: data/BilaS/ponnet_word2idx.json
-    '''
-    if datatype == "bila":
-        max_words = 0
-        sentence_list = []
-        words = []
-        with open(train_caption_file) as f:
-            sentence_dict = json.load(f)
-        for sample in sentence_dict:
-            sentence_list.append(sample["sentence"])
-        for sent in sentence_list:
-            word_list = nltk.tokenize.word_tokenize(sent)
-            max_words = max(max_words, len(word_list))
-            words.extend(word_list)
-    
-    elif datatype == "bilas":
-        train_caption_file = "data/BilaS/bilas_train_mecab.jsonl"
-        word2idx_filepath = "data/BilaS/ponnet_word2idx.json"
-        max_words = 0
-        sentence_list = []
-        words = []
-        with open(train_caption_file) as f:
-            lines = f.readlines()
-        for line in lines:
-            line = json.loads(line)
-            sentence_list.append(line['parse_sentence'])
-        for sent in sentence_list:
-            word_list = nltk.tokenize.word_tokenize(sent)
-            max_words = max(max_words, len(word_list))
-            words.extend(word_list)
-
-    # default dict
-    word2idx_dict =\
-        {"[PAD]": 0, "[CLS]": 1, "[SEP]": 2, "[VID]": 3, "[BOS]": 4, "[EOS]": 5, "[UNK]": 6}
-    word_idx = 7
-
-    # 辞書の作成
-    for word in words:
-        if word not in word2idx_dict:
-            word2idx_dict[word] = word_idx
-            word_idx += 1
-
-    # 辞書ファイルの作成
-    with open(word2idx_filepath, "w") as f:
-        if datatype == 'bila':
-            json.dump(word2idx_dict, f, indent=0)
-        elif datatype == 'bilas':
-            json.dump(word2idx_dict, f, indent=0, ensure_ascii=False)
-
-
-class BilaDataset(data.Dataset):
-    PAD_TOKEN = "[PAD]"  # padding of the whole sequence, note
-    CLS_TOKEN = "[CLS]"  # leading token of the joint sequence
-    SEP_TOKEN = "[SEP]"  # a separator for video and text
-    VID_TOKEN = "[VID]"  # used as placeholder in the clip+text joint sequence
-    BOS_TOKEN = "[BOS]"  # beginning of the sentence
-    EOS_TOKEN = "[EOS]"  # ending of the sentence
-    UNK_TOKEN = "[UNK]"
-    PAD = 0
-    CLS = 1
-    SEP = 2
-    VID = 3
-    BOS = 4
-    EOS = 5
-    UNK = 6
-    IGNORE = -1  # used to calculate loss
-
-    def __init__(
-        self,
-        dataset_name: str,
-        max_t_len: int,
-        max_v_len: int,
-        max_n_sen: int,
-        mode: str="train",
-        annotations_dir: str = "data",
-        preload: bool = False,
-        datatype: str = "bila",
-    ):
-        self.datatype = datatype
-
-        # metadata settings
-        self.dataset_name = dataset_name # BILA
-        if datatype == "bila":
-            self.annotations_dir = Path(annotations_dir) # annotations
-        elif datatype == 'bilas':
-            self.annotations_dir = Path('data/BilaS/')
-
-        # Video feature settings
-        self.num_images = max_v_len - 2
-
-        # Parameters for sequence lengths
-        self.max_seq_len = max_v_len + max_t_len
-        self.max_v_len = max_v_len
-        self.max_t_len = max_t_len
-        self.max_n_sen = max_n_sen
-
-        # Train or val mode
-        self.mode = mode        # train
-        self.preload = preload  # False
-
-        # ---------- Load metadata ----------
-
-        # determine metadata file
-        tmp_path = "BILA"
-        self.mode_bilas = "val"
-        if mode == "train":
-            if datatype == "bila":
-                data_path = self.annotations_dir / tmp_path / "captioning_train.json" # annotations/BILA/captioning_train.json
-            elif datatype == 'bilas':
-                data_path = self.annotations_dir / 'bilas_train_mecab.jsonl'
-        elif mode == "val":
-            if datatype == "bila":
-                data_path = self.annotations_dir / tmp_path / "captioning_val.json" # annotations/BILA/captioning_train.json
-            elif datatype == 'bilas':
-                data_path = self.annotations_dir / 'bilas_valid_mecab.jsonl'
-        elif mode == "test":
-            if datatype == "bila":
-                data_path = self.annotations_dir / tmp_path / "captioning_test.json" # annotations/BILA/captioning_train.json
-            elif datatype == 'bilas':
-                data_path = self.annotations_dir / 'bilas_test_mecab.jsonl'
-            mode = "val"
-            self.mode = "val"
-            self.mode_bilas = "test"
-        else:
-            raise ValueError(
-                f"Mode must be [train, val] for {self.dataset_name}, got {mode}"
-            )
-        
-        if datatype == 'bila':
-            self.word2idx_file = (
-                self.annotations_dir / self.dataset_name / "ponnet_word2idx.json"
-            )
-        elif datatype == "bilas":
-            self.word2idx_file = Path(self.annotations_dir, "ponnet_word2idx.json")
-        
-        if not os.path.exists(self.word2idx_file):
-            make_dict(data_path, self.word2idx_file, datatype)
-        
-        self.word2idx = json.load(self.word2idx_file.open("rt", encoding="utf8")) # 辞書 {word : ID(int)}
-        self.idx2word = {int(v): k for k, v in list(self.word2idx.items())} # 逆
-        print(f"WORD2IDX: {self.word2idx_file} len {len(self.word2idx)}")
-
-        # load and process captions and video data
-        # clip_id, sentence
-        coll_data = []
-        if datatype == "bila":
-            with open(data_path) as f:
-                raw_data = json.load(f)
-            for line in tqdm(raw_data):
-                coll_data.append(line)
-        
-        elif datatype == "bilas":
-            with open(data_path) as f:
-                lines = f.readlines()
-            for line in lines:
-                line = json.loads(line)
-                raw_data = {
-                    'clip_id': line['setNum']+"_"+line["scene"],
-                    'sentence': line['parse_sentence'],
-                }
-                coll_data.append(raw_data)
-        
-        self.data = coll_data
-
-        # ---------- Load video data ----------
-
-        # Decide whether to load COOT embeddings or video features
-        
-        # COOT embeddings
-        self.data_type = DataTypesConstCaption.COOT_EMB # coot_emb
-        
-        # map video id and clip id to clip number
-        self.clip_nums = []
-        for clip in tqdm(range(len(self.data))):
-            self.clip_nums.append(str(clip)) # ['0', '1', ..., '999']
-
-        self.frame_to_second = None  # Don't need this for COOT embeddings # None
-
-        print(
-            f"Dataset {self.dataset_name} #{len(self)} {self.mode} input {self.data_type}"
-        )
-
-        self.preloading_done = False
-
-    def __len__(self):
-        # return len(self.data)
-        return int(len(self.data)/20)
-
-    def __getitem__(self, index):
-        items, meta = self.convert_example_to_features(self.data[index])
-        return items, meta
-
-    def _load_ponnet_video_feature(
-        self,
-        raw_name: str,
-        base_frame: float=4.2,
-        interval: float=0.2,
-    ) -> Tuple[np.array, np.array, List[np.array]]:
-        """
-        Summary:
-            bila:
-                画像を格納したリスト・t+1の画像・最も前の画像を返す
-            bilas:
-                カメラ視点のrgbd・targetのrgbd・attentionのrgbdの6枚を格納したリストを返す
-                t+1, 最も前の画像はカメラ視点のrgbとしている
-        Args:
-            raw_name   : Video ID | Scene
-            num_images : 画像の枚数
-            base_frame : bilaデータセットのtとなる秒数
-            interval   : bilaデータセットにおいて各画像の差分時間
-        """
-        if self.datatype == "bila":
-            data_dir = os.path.join("data", "BILA", "ponnet_data")
-            frame = base_frame
-            
-            img_list = []
-            for _ in range(min(self.num_images,6)):
-                frame -= interval
-                img_path = os.path.join(data_dir, f"{frame:.1f}s_center_frames", raw_name+".png")
-                img = torch.from_numpy(cv2.imread(img_path).astype(np.float32)).clone()
-                img = img.reshape(-1, 150528)
-                img_list.insert(0, img)
-            
-            rec_img = cv2.imread(os.path.join(data_dir, f"{frame:.1f}s_center_frames", raw_name+".png"))
-            rec_img = cv2.resize(rec_img, dsize=(16, 16))
-
-        elif self.datatype == "bilas":
-            setNum = raw_name.split('_')[0]
-            scene  = raw_name.split('_')[-1]
-            img_list = []
-
-            if self.mode == "train":
-                datapath = 'data/BilaS/bilas_train_mecab.jsonl'
-            elif self.mode == "val":
-                datapath = 'data/BilaS/bilas_valid_mecab.jsonl'
-            
-            if self.mode_bilas == 'test':
-                datapath = 'data/BilaS/bilas_test_mecab.jsonl'
-            
-            df = pd.read_json(datapath, orient='records', lines=True)
-            df_scene = df[df["setNum"] == int(setNum)]
-            df_scene = df_scene[df_scene['scene']==int(scene)]
-            
-            img_list_path = [
-                'image_rgb', 'image_depth', 'target_rgb', 'target_depth',
-                'attention_map_rgb', 'attention_map_depth'
-            ]
-            
-            img_list = []
-            ponnet_path = Path('data/Ponnet')
-            for idx in range(self.num_images):
-                img_path = str(Path(ponnet_path, df_scene[img_list_path[idx]].iloc[-1]))
-                
-                if img_list_path[idx] == "image_rgb":
-                    rec_img = cv2.resize(cv2.imread(img_path).astype(np.float32), dsize=(16, 16))
-                
-                img = torch.from_numpy(cv2.resize(cv2.imread(img_path).astype(np.float32), dsize=(224, 224))).reshape(-1, 150528)
-                img_list.append(img)
-
-        return img_list, rec_img
-
-
-    def convert_example_to_features(self, example):
-        """
-        example single snetence
-        {   
-            "clip_id": str,
-            "duration": float,
-            "timestamp": [st(float), ed(float)],
-            "sentence": str
-        } or
-        {   
-            "clip_id": str,
-            "duration": float,
-            "timestamps": list([st(float), ed(float)]),
-            "sentences": list(str)
-        }
-        """
-        raw_name = example["clip_id"] # clip_id : VideoID/SceneID
-        img_list, rec_img = self._load_ponnet_video_feature(raw_name)
-        
-        single_video_features = []
-        single_video_meta = []
-        
-        # imageとtextを合わせた特徴やmask等の作成
-        data, meta = self.clip_sentence_to_feature(
-            example["clip_id"],
-            example["sentence"],
-            rec_img,
-            img_list,
-        )
-        
-        single_video_features.append(data)
-        single_video_meta.append(meta)
-
-        return single_video_features, single_video_meta
-
-    def clip_sentence_to_feature(
-        self,
-        name,
-        sentence,
-        gt_rec,
-        img_list,
-    ):
-        """
-        make features for a single clip-sentence pair.
-        [CLS], [VID], ..., [VID], [SEP], [BOS], [WORD], ..., [WORD], [EOS]
-        Args:
-            name: str,
-            timestamp: [float, float]
-            sentence: str
-            video_feature: Either np.array of rgb+flow features or Dict[str, np.array] of COOT embeddings
-            clip_idx: clip number in the video (needed to loat COOT features)
-        """
-
-        # 画像の特徴量 + textの特徴量を合わせた形状のfeatと画像用のmaskを作成
-        feat, video_tokens, video_mask = self._load_indexed_video_feature(img_list)
-
-        # text用のtokenとmaskを作成
-        text_tokens, text_mask = self._tokenize_pad_sentence(sentence)
-        
-        # img_tokenとtext_tokenを連結
-        input_tokens = video_tokens + text_tokens
-
-        # token(単語含む) -> id列
-        input_ids = [
-            self.word2idx.get(t, self.word2idx[self.UNK_TOKEN]) for t in input_tokens
-        ]
-
-        # text部分のみID, その他は-1のリストを作成
-        # -1 はCElossの計算に含まれない
-        input_labels = (
-            [self.IGNORE] * len(video_tokens)
-            + [ self.IGNORE if m == 0 else tid
-                for tid, m in zip(input_ids[-len(text_mask):], text_mask)][1:]
-            + [self.IGNORE]
-        )
-
-        input_mask = video_mask + text_mask
-        token_type_ids = [0] * self.max_v_len + [1] * self.max_t_len
-
-        data = dict(
-            name=name,
-            input_tokens=input_tokens,
-            input_ids=np.array(input_ids).astype(np.int64),
-            input_labels=np.array(input_labels).astype(np.int64),
-            input_mask=np.array(input_mask).astype(np.float32),
-            token_type_ids=np.array(token_type_ids).astype(np.int64),
-            video_feature=feat.astype(np.float32),
-            gt_rec = gt_rec,
-        )
-        meta = dict(name=name, sentence=sentence)
-        
-        return data, meta
-
-
-    def _load_indexed_video_feature(
-        self,
-        img_list: list,
-    ):
-        """
-        Summary:
-            imageのtokenとmask
-            image + textの形状の特徴量を作成し、image部分に特徴量を入れる
-        Args:
-            img_list: 画像の特徴量を格納したリスト
-        """
-        
-        # VIDEO_TOKEN : CLS, VID, ..., VID, SEP
-        video_tokens = (
-            [self.CLS_TOKEN]
-            + [self.VID_TOKEN] * (self.max_v_len - 2)
-            + [self.SEP_TOKEN]
-        )
-        
-        # VIDEO関連のトークン部分を1とするmaskを作成
-        # TODO : 質問ver3.4
-        mask = [1] * self.max_v_len
-        
-        # img + text の特徴を作成 + imgの特徴量を格納
-<<<<<<< HEAD
-=======
-        # TODO : 一旦バラバラにしてmodel中でconcat
-        # (1) 事前にpretrain済みのモデルを使用して予め保存しておく
-        # (2) モデルの中で言語と画像を合わせる
->>>>>>> ddb68bc4
-        feat = np.zeros((self.max_v_len + self.max_t_len, img_list[0].shape[1]))
-        for idx in range(len(img_list)):
-            feat[idx+1] = img_list[idx]
-
-        return feat, video_tokens, mask
-
-    def _tokenize_pad_sentence(self, sentence):
-        """
-        Summary:
-            text用のtokenとmaskを作成して返す
-            token : BOS, Word1, ..., WordN, EOS, SEP, ..., SEP
-            mask  :  1     1    ...    1     1    0   ...   0
-        """
-        # token作成
-        text_tokens = nltk.tokenize.word_tokenize(sentence.lower())[: self.max_t_len - 2]
-        text_tokens = [self.BOS_TOKEN] + text_tokens + [self.EOS_TOKEN]
-        
-        # 不足分はPADを追加
-        num_words = len(text_tokens)
-        mask = [1] * num_words + [0] * (self.max_t_len - num_words)
-        text_tokens += [self.PAD_TOKEN] * (self.max_t_len - num_words)
-        
-        return text_tokens, mask
-
-    def convert_ids_to_sentence(
-        self, ids, rm_padding=True, return_sentence_only=True
-    ) -> str:
-        """
-        A list of token ids
-        """
-        rm_padding = True if return_sentence_only else rm_padding
-        if rm_padding:
-            raw_words = [
-                self.idx2word[wid] for wid in ids if wid not in [self.PAD, self.IGNORE]
-            ]
-        else:
-            raw_words = [self.idx2word[wid] for wid in ids if wid != self.IGNORE]
-
-        # get only sentences, the tokens between `[BOS]` and the first `[EOS]`
-        if return_sentence_only:
-            words = []
-            for w in raw_words[1:]:  # no [BOS]
-                if w != self.EOS_TOKEN:
-                    words.append(w)
-                else:
-                    break
-        else:
-            words = raw_words
-        return " ".join(words)
-
-    def collate_fn(self, batch):
-        """
-        Args:
-            batch:
-        Returns:
-        """
-        # recurrent collate function. original docstring:
-        # HOW to batch clip-sentence pair? 1) directly copy the last
-        # sentence, but do not count them in when
-        # back-prop OR put all -1 to their text token label, treat
-
-        # collect meta
-        raw_batch_meta = [e[1] for e in batch]
-        batch_meta = []
-        for e in raw_batch_meta:
-            cur_meta = dict(name=None, timestamp=[], gt_sentence=[])
-            for d in e:
-                cur_meta["clip_id"] = d["name"]
-                cur_meta["gt_sentence"].append(d["sentence"])
-            batch_meta.append(cur_meta)
-
-        batch = [e[0] for e in batch]
-        # Step1: pad each example to max_n_sen
-        max_n_sen = max([len(e) for e in batch])
-        raw_step_sizes = []
-
-        padded_batch = []
-        padding_clip_sen_data = copy.deepcopy(
-            batch[0][0]
-        )  # doesn"t matter which one is used
-        padding_clip_sen_data["input_labels"][:] =\
-            BilaDataset.IGNORE
-        for ele in batch:
-            cur_n_sen = len(ele)
-            if cur_n_sen < max_n_sen:
-                # noinspection PyAugmentAssignment
-                ele = ele + [padding_clip_sen_data] * (max_n_sen - cur_n_sen)
-            raw_step_sizes.append(cur_n_sen)
-            padded_batch.append(ele)
-
-        # Step2: batching each steps individually in the batches
-        collated_step_batch = []
-        for step_idx in range(max_n_sen):
-            collated_step = step_collate([e[step_idx] for e in padded_batch])
-            collated_step_batch.append(collated_step)
-        return collated_step_batch, raw_step_sizes, batch_meta
-
-
-def prepare_batch_inputs(batch, use_cuda: bool, non_blocking=False):
-    """
-    各入力データをcudaに乗せる
-    """
-    inputs = dict()
-    batch_size = len(batch["name"])
-    for k, v in list(batch.items()):
-        assert batch_size == len(v), (batch_size, k, v)
-        if use_cuda:
-            if isinstance(v, torch.Tensor):
-                v = v.cuda(non_blocking=non_blocking)
-        inputs[k] = v
-    return inputs
-
-
-def step_collate(padded_batch_step):
-    """
-    The same step (clip-sentence pair) from each example
-    """
-    c_batch = dict()
-    for key in padded_batch_step[0]:
-        value = padded_batch_step[0][key]
-        if isinstance(value, list):
-            c_batch[key] = [d[key] for d in padded_batch_step]
-        else:
-            c_batch[key] = default_collate([d[key] for d in padded_batch_step])
-    return c_batch
-
-
-def create_datasets_and_loaders(
-    cfg: Config,
-    annotations_dir: str,
-    datatype: str = 'bila',
-) -> Tuple[BilaDataset, BilaDataset, DataLoader, DataLoader]:
-    # create the dataset
-    dset_name_train = cfg.dataset_train.name
-    train_dataset = BilaDataset(
-        dset_name_train,
-        cfg.max_t_len,
-        cfg.max_v_len,
-        cfg.max_n_sen,
-        mode="train",
-        annotations_dir=annotations_dir,
-        preload=cfg.dataset_train.preload,
-        datatype=datatype,
-    )
-    # add 10 at max_n_sen to make the inference stage use all the segments
-    # max_n_sen_val = cfg.max_n_sen + 10
-    max_n_sen_val = cfg.max_n_sen
-    val_dataset = BilaDataset(
-        cfg.dataset_val.name,
-        cfg.max_t_len,
-        cfg.max_v_len,
-        max_n_sen_val,
-        mode="val",
-        annotations_dir=annotations_dir,
-        preload=cfg.dataset_val.preload,
-        datatype=datatype,
-    )
-
-    train_loader = data.DataLoader(
-        train_dataset,
-        collate_fn=train_dataset.collate_fn,
-        batch_size=cfg.train.batch_size,
-        shuffle=cfg.dataset_train.shuffle,
-        num_workers=cfg.dataset_train.num_workers,
-        pin_memory=cfg.dataset_train.pin_memory,
-    )
-    val_loader = data.DataLoader(
-        val_dataset,
-        collate_fn=val_dataset.collate_fn,
-        batch_size=cfg.val.batch_size,
-        shuffle=cfg.dataset_val.shuffle,
-        num_workers=cfg.dataset_val.num_workers,
-        pin_memory=cfg.dataset_val.pin_memory,
-    )
-    test_dataset = BilaDataset(
-        cfg.dataset_val.name,
-        cfg.max_t_len,
-        cfg.max_v_len,
-        max_n_sen_val,
-        mode="test",
-        annotations_dir=annotations_dir,
-        preload=cfg.dataset_val.preload,
-        datatype=datatype,
-    )
-    test_loader = data.DataLoader(
-        test_dataset,
-        collate_fn=val_dataset.collate_fn,
-        batch_size=cfg.val.batch_size,
-        shuffle=cfg.dataset_val.shuffle,
-        num_workers=cfg.dataset_val.num_workers,
-        pin_memory=cfg.dataset_val.pin_memory,
-    )
-
-    return train_dataset, train_loader, val_dataset, val_loader, test_dataset, test_loader
+"""
+Captioning dataset.
+"""
+import copy
+import json
+import os
+from pathlib import Path
+from typing import List, Optional, Tuple
+
+import pandas as pd
+import nltk
+import numpy as np
+import torch
+from torch.utils import data
+from torch.utils.data import DataLoader
+from torch.utils.data.dataloader import default_collate
+from tqdm import tqdm
+import cv2
+
+from utils.configs import Config
+from utils.baseconfig import ConfigClass, ConstantHolder
+
+class DataTypesConstCaption(ConstantHolder):
+    """
+    Possible video data types for the dataset:
+    Video features or COOT embeddings.
+    """
+
+    VIDEO_FEAT = "video_feat"
+    COOT_EMB = "coot_emb"
+
+
+def make_dict(train_caption_file, word2idx_filepath, datatype: str="bila"):
+    '''
+    Args:
+        Before:
+            train_caption_file: annotations/BILA/captioning_train.json
+            word2idx_filepath: annotations/ponnet_word2idx.json
+        After:
+            train_caption_file: data/BilaS/bilas_mecab.jsonl
+            word2idx_filepath: data/BilaS/ponnet_word2idx.json
+    '''
+    if datatype == "bila":
+        max_words = 0
+        sentence_list = []
+        words = []
+        with open(train_caption_file) as f:
+            sentence_dict = json.load(f)
+        for sample in sentence_dict:
+            sentence_list.append(sample["sentence"])
+        for sent in sentence_list:
+            word_list = nltk.tokenize.word_tokenize(sent)
+            max_words = max(max_words, len(word_list))
+            words.extend(word_list)
+    
+    elif datatype == "bilas":
+        train_caption_file = "data/BilaS/bilas_train_mecab.jsonl"
+        word2idx_filepath = "data/BilaS/ponnet_word2idx.json"
+        max_words = 0
+        sentence_list = []
+        words = []
+        with open(train_caption_file) as f:
+            lines = f.readlines()
+        for line in lines:
+            line = json.loads(line)
+            sentence_list.append(line['parse_sentence'])
+        for sent in sentence_list:
+            word_list = nltk.tokenize.word_tokenize(sent)
+            max_words = max(max_words, len(word_list))
+            words.extend(word_list)
+
+    # default dict
+    word2idx_dict =\
+        {"[PAD]": 0, "[CLS]": 1, "[SEP]": 2, "[VID]": 3, "[BOS]": 4, "[EOS]": 5, "[UNK]": 6}
+    word_idx = 7
+
+    # 辞書の作成
+    for word in words:
+        if word not in word2idx_dict:
+            word2idx_dict[word] = word_idx
+            word_idx += 1
+
+    # 辞書ファイルの作成
+    with open(word2idx_filepath, "w") as f:
+        if datatype == 'bila':
+            json.dump(word2idx_dict, f, indent=0)
+        elif datatype == 'bilas':
+            json.dump(word2idx_dict, f, indent=0, ensure_ascii=False)
+
+
+class BilaDataset(data.Dataset):
+    PAD_TOKEN = "[PAD]"  # padding of the whole sequence, note
+    CLS_TOKEN = "[CLS]"  # leading token of the joint sequence
+    SEP_TOKEN = "[SEP]"  # a separator for video and text
+    VID_TOKEN = "[VID]"  # used as placeholder in the clip+text joint sequence
+    BOS_TOKEN = "[BOS]"  # beginning of the sentence
+    EOS_TOKEN = "[EOS]"  # ending of the sentence
+    UNK_TOKEN = "[UNK]"
+    PAD = 0
+    CLS = 1
+    SEP = 2
+    VID = 3
+    BOS = 4
+    EOS = 5
+    UNK = 6
+    IGNORE = -1  # used to calculate loss
+
+    def __init__(
+        self,
+        dataset_name: str,
+        max_t_len: int,
+        max_v_len: int,
+        max_n_sen: int,
+        mode: str="train",
+        annotations_dir: str = "data",
+        preload: bool = False,
+        datatype: str = "bila",
+    ):
+        self.datatype = datatype
+
+        # metadata settings
+        self.dataset_name = dataset_name # BILA
+        if datatype == "bila":
+            self.annotations_dir = Path(annotations_dir) # annotations
+        elif datatype == 'bilas':
+            self.annotations_dir = Path('data/BilaS/')
+
+        # Video feature settings
+        self.num_images = max_v_len - 2
+
+        # Parameters for sequence lengths
+        self.max_seq_len = max_v_len + max_t_len
+        self.max_v_len = max_v_len
+        self.max_t_len = max_t_len
+        self.max_n_sen = max_n_sen
+
+        # Train or val mode
+        self.mode = mode        # train
+        self.preload = preload  # False
+
+        # ---------- Load metadata ----------
+
+        # determine metadata file
+        tmp_path = "BILA"
+        self.mode_bilas = "val"
+        if mode == "train":
+            if datatype == "bila":
+                data_path = self.annotations_dir / tmp_path / "captioning_train.json" # annotations/BILA/captioning_train.json
+            elif datatype == 'bilas':
+                data_path = self.annotations_dir / 'bilas_train_mecab.jsonl'
+        elif mode == "val":
+            if datatype == "bila":
+                data_path = self.annotations_dir / tmp_path / "captioning_val.json" # annotations/BILA/captioning_train.json
+            elif datatype == 'bilas':
+                data_path = self.annotations_dir / 'bilas_valid_mecab.jsonl'
+        elif mode == "test":
+            if datatype == "bila":
+                data_path = self.annotations_dir / tmp_path / "captioning_test.json" # annotations/BILA/captioning_train.json
+            elif datatype == 'bilas':
+                data_path = self.annotations_dir / 'bilas_test_mecab.jsonl'
+            mode = "val"
+            self.mode = "val"
+            self.mode_bilas = "test"
+        else:
+            raise ValueError(
+                f"Mode must be [train, val] for {self.dataset_name}, got {mode}"
+            )
+        
+        if datatype == 'bila':
+            self.word2idx_file = (
+                self.annotations_dir / self.dataset_name / "ponnet_word2idx.json"
+            )
+        elif datatype == "bilas":
+            self.word2idx_file = Path(self.annotations_dir, "ponnet_word2idx.json")
+        
+        if not os.path.exists(self.word2idx_file):
+            make_dict(data_path, self.word2idx_file, datatype)
+        
+        self.word2idx = json.load(self.word2idx_file.open("rt", encoding="utf8")) # 辞書 {word : ID(int)}
+        self.idx2word = {int(v): k for k, v in list(self.word2idx.items())} # 逆
+        print(f"WORD2IDX: {self.word2idx_file} len {len(self.word2idx)}")
+
+        # load and process captions and video data
+        # clip_id, sentence
+        coll_data = []
+        if datatype == "bila":
+            with open(data_path) as f:
+                raw_data = json.load(f)
+            for line in tqdm(raw_data):
+                coll_data.append(line)
+        
+        elif datatype == "bilas":
+            with open(data_path) as f:
+                lines = f.readlines()
+            for line in lines:
+                line = json.loads(line)
+                raw_data = {
+                    'clip_id': line['setNum']+"_"+line["scene"],
+                    'sentence': line['parse_sentence'],
+                }
+                coll_data.append(raw_data)
+        
+        self.data = coll_data
+
+        # ---------- Load video data ----------
+
+        # Decide whether to load COOT embeddings or video features
+        
+        # COOT embeddings
+        self.data_type = DataTypesConstCaption.COOT_EMB # coot_emb
+        
+        # map video id and clip id to clip number
+        self.clip_nums = []
+        for clip in tqdm(range(len(self.data))):
+            self.clip_nums.append(str(clip)) # ['0', '1', ..., '999']
+
+        self.frame_to_second = None  # Don't need this for COOT embeddings # None
+
+        print(
+            f"Dataset {self.dataset_name} #{len(self)} {self.mode} input {self.data_type}"
+        )
+
+        self.preloading_done = False
+
+    def __len__(self):
+        return len(self.data)
+        # return int(len(self.data)/20)
+
+    def __getitem__(self, index):
+        items, meta = self.convert_example_to_features(self.data[index])
+        return items, meta
+
+    def _load_ponnet_video_feature(
+        self,
+        raw_name: str,
+        base_frame: float=4.2,
+        interval: float=0.2,
+    ) -> Tuple[np.array, np.array, List[np.array]]:
+        """
+        Summary:
+            bila:
+                画像を格納したリスト・t+1の画像・最も前の画像を返す
+            bilas:
+                カメラ視点のrgbd・targetのrgbd・attentionのrgbdの6枚を格納したリストを返す
+                t+1, 最も前の画像はカメラ視点のrgbとしている
+        Args:
+            raw_name   : Video ID | Scene
+            num_images : 画像の枚数
+            base_frame : bilaデータセットのtとなる秒数
+            interval   : bilaデータセットにおいて各画像の差分時間
+        """
+        if self.datatype == "bila":
+            data_dir = os.path.join("data", "BILA", "ponnet_data")
+            frame = base_frame
+            
+            img_list = []
+            for _ in range(min(self.num_images,6)):
+                frame -= interval
+                img_path = os.path.join(data_dir, f"{frame:.1f}s_center_frames", raw_name+".png")
+                img = torch.from_numpy(cv2.imread(img_path).astype(np.float32)).clone()
+                img = img.reshape(-1, 150528)
+                img_list.insert(0, img)
+            
+            rec_img = cv2.imread(os.path.join(data_dir, f"{frame:.1f}s_center_frames", raw_name+".png"))
+            rec_img = cv2.resize(rec_img, dsize=(16, 16))
+
+        elif self.datatype == "bilas":
+            setNum = raw_name.split('_')[0]
+            scene  = raw_name.split('_')[-1]
+            img_list = []
+
+            if self.mode == "train":
+                datapath = 'data/BilaS/bilas_train_mecab.jsonl'
+            elif self.mode == "val":
+                datapath = 'data/BilaS/bilas_valid_mecab.jsonl'
+            
+            if self.mode_bilas == 'test':
+                datapath = 'data/BilaS/bilas_test_mecab.jsonl'
+            
+            df = pd.read_json(datapath, orient='records', lines=True)
+            df_scene = df[df["setNum"] == int(setNum)]
+            df_scene = df_scene[df_scene['scene']==int(scene)]
+            
+            img_list_path = [
+                'image_rgb', 'image_depth', 'target_rgb', 'target_depth',
+                'attention_map_rgb', 'attention_map_depth'
+            ]
+            
+            img_list = []
+            ponnet_path = Path('data/Ponnet')
+            for idx in range(self.num_images):
+                img_path = str(Path(ponnet_path, df_scene[img_list_path[idx]].iloc[-1]))
+                
+                if img_list_path[idx] == "image_rgb":
+                    rec_img = cv2.resize(cv2.imread(img_path).astype(np.float32), dsize=(16, 16))
+                
+                img = torch.from_numpy(cv2.resize(cv2.imread(img_path).astype(np.float32), dsize=(224, 224))).reshape(-1, 150528)
+                img_list.append(img)
+
+        return img_list, rec_img
+
+
+    def convert_example_to_features(self, example):
+        """
+        example single snetence
+        {   
+            "clip_id": str,
+            "duration": float,
+            "timestamp": [st(float), ed(float)],
+            "sentence": str
+        } or
+        {   
+            "clip_id": str,
+            "duration": float,
+            "timestamps": list([st(float), ed(float)]),
+            "sentences": list(str)
+        }
+        """
+        raw_name = example["clip_id"] # clip_id : VideoID/SceneID
+        img_list, rec_img = self._load_ponnet_video_feature(raw_name)
+        
+        single_video_features = []
+        single_video_meta = []
+        
+        # imageとtextを合わせた特徴やmask等の作成
+        data, meta = self.clip_sentence_to_feature(
+            example["clip_id"],
+            example["sentence"],
+            rec_img,
+            img_list,
+        )
+        
+        single_video_features.append(data)
+        single_video_meta.append(meta)
+
+        return single_video_features, single_video_meta
+
+    def clip_sentence_to_feature(
+        self,
+        name,
+        sentence,
+        gt_rec,
+        img_list,
+    ):
+        """
+        make features for a single clip-sentence pair.
+        [CLS], [VID], ..., [VID], [SEP], [BOS], [WORD], ..., [WORD], [EOS]
+        Args:
+            name: str,
+            timestamp: [float, float]
+            sentence: str
+            video_feature: Either np.array of rgb+flow features or Dict[str, np.array] of COOT embeddings
+            clip_idx: clip number in the video (needed to loat COOT features)
+        """
+
+        # 画像の特徴量 + textの特徴量を合わせた形状のfeatと画像用のmaskを作成
+        feat, video_tokens, video_mask = self._load_indexed_video_feature(img_list)
+
+        # text用のtokenとmaskを作成
+        text_tokens, text_mask = self._tokenize_pad_sentence(sentence)
+        
+        # img_tokenとtext_tokenを連結
+        input_tokens = video_tokens + text_tokens
+
+        # token(単語含む) -> id列
+        input_ids = [
+            self.word2idx.get(t, self.word2idx[self.UNK_TOKEN]) for t in input_tokens
+        ]
+
+        # text部分のみID, その他は-1のリストを作成
+        # -1 はCElossの計算に含まれない
+        input_labels = (
+            [self.IGNORE] * len(video_tokens)
+            + [ self.IGNORE if m == 0 else tid
+                for tid, m in zip(input_ids[-len(text_mask):], text_mask)][1:]
+            + [self.IGNORE]
+        )
+
+        input_mask = video_mask + text_mask
+        token_type_ids = [0] * self.max_v_len + [1] * self.max_t_len
+
+        data = dict(
+            name=name,
+            input_tokens=input_tokens,
+            input_ids=np.array(input_ids).astype(np.int64),
+            input_labels=np.array(input_labels).astype(np.int64),
+            input_mask=np.array(input_mask).astype(np.float32),
+            token_type_ids=np.array(token_type_ids).astype(np.int64),
+            video_feature=feat.astype(np.float32),
+            gt_rec = gt_rec,
+        )
+        meta = dict(name=name, sentence=sentence)
+        
+        return data, meta
+
+
+    def _load_indexed_video_feature(
+        self,
+        img_list: list,
+    ):
+        """
+        Summary:
+            imageのtokenとmask
+            image + textの形状の特徴量を作成し、image部分に特徴量を入れる
+        Args:
+            img_list: 画像の特徴量を格納したリスト
+        """
+        
+        # VIDEO_TOKEN : CLS, VID, ..., VID, SEP
+        video_tokens = (
+            [self.CLS_TOKEN]
+            + [self.VID_TOKEN] * (self.max_v_len - 2)
+            + [self.SEP_TOKEN]
+        )
+        
+        # VIDEO関連のトークン部分を1とするmaskを作成
+        # TODO : 質問ver3.4
+        mask = [1] * self.max_v_len
+        
+        # img + text の特徴を作成 + imgの特徴量を格納
+        feat = np.zeros((self.max_v_len + self.max_t_len, img_list[0].shape[1]))
+        for idx in range(len(img_list)):
+            feat[idx+1] = img_list[idx]
+
+        return feat, video_tokens, mask
+
+    def _tokenize_pad_sentence(self, sentence):
+        """
+        Summary:
+            text用のtokenとmaskを作成して返す
+            token : BOS, Word1, ..., WordN, EOS, SEP, ..., SEP
+            mask  :  1     1    ...    1     1    0   ...   0
+        """
+        # token作成
+        text_tokens = nltk.tokenize.word_tokenize(sentence.lower())[: self.max_t_len - 2]
+        text_tokens = [self.BOS_TOKEN] + text_tokens + [self.EOS_TOKEN]
+        
+        # 不足分はPADを追加
+        num_words = len(text_tokens)
+        mask = [1] * num_words + [0] * (self.max_t_len - num_words)
+        text_tokens += [self.PAD_TOKEN] * (self.max_t_len - num_words)
+        
+        return text_tokens, mask
+
+    def convert_ids_to_sentence(
+        self, ids, rm_padding=True, return_sentence_only=True
+    ) -> str:
+        """
+        A list of token ids
+        """
+        rm_padding = True if return_sentence_only else rm_padding
+        if rm_padding:
+            raw_words = [
+                self.idx2word[wid] for wid in ids if wid not in [self.PAD, self.IGNORE]
+            ]
+        else:
+            raw_words = [self.idx2word[wid] for wid in ids if wid != self.IGNORE]
+
+        # get only sentences, the tokens between `[BOS]` and the first `[EOS]`
+        if return_sentence_only:
+            words = []
+            for w in raw_words[1:]:  # no [BOS]
+                if w != self.EOS_TOKEN:
+                    words.append(w)
+                else:
+                    break
+        else:
+            words = raw_words
+        return " ".join(words)
+
+    def collate_fn(self, batch):
+        """
+        Args:
+            batch:
+        Returns:
+        """
+        # recurrent collate function. original docstring:
+        # HOW to batch clip-sentence pair? 1) directly copy the last
+        # sentence, but do not count them in when
+        # back-prop OR put all -1 to their text token label, treat
+
+        # collect meta
+        raw_batch_meta = [e[1] for e in batch]
+        batch_meta = []
+        for e in raw_batch_meta:
+            cur_meta = dict(name=None, timestamp=[], gt_sentence=[])
+            for d in e:
+                cur_meta["clip_id"] = d["name"]
+                cur_meta["gt_sentence"].append(d["sentence"])
+            batch_meta.append(cur_meta)
+
+        batch = [e[0] for e in batch]
+        # Step1: pad each example to max_n_sen
+        max_n_sen = max([len(e) for e in batch])
+        raw_step_sizes = []
+
+        padded_batch = []
+        padding_clip_sen_data = copy.deepcopy(
+            batch[0][0]
+        )  # doesn"t matter which one is used
+        padding_clip_sen_data["input_labels"][:] =\
+            BilaDataset.IGNORE
+        for ele in batch:
+            cur_n_sen = len(ele)
+            if cur_n_sen < max_n_sen:
+                # noinspection PyAugmentAssignment
+                ele = ele + [padding_clip_sen_data] * (max_n_sen - cur_n_sen)
+            raw_step_sizes.append(cur_n_sen)
+            padded_batch.append(ele)
+
+        # Step2: batching each steps individually in the batches
+        collated_step_batch = []
+        for step_idx in range(max_n_sen):
+            collated_step = step_collate([e[step_idx] for e in padded_batch])
+            collated_step_batch.append(collated_step)
+        return collated_step_batch, raw_step_sizes, batch_meta
+
+
+def prepare_batch_inputs(batch, use_cuda: bool, non_blocking=False):
+    """
+    各入力データをcudaに乗せる
+    """
+    inputs = dict()
+    batch_size = len(batch["name"])
+    for k, v in list(batch.items()):
+        assert batch_size == len(v), (batch_size, k, v)
+        if use_cuda:
+            if isinstance(v, torch.Tensor):
+                v = v.cuda(non_blocking=non_blocking)
+        inputs[k] = v
+    return inputs
+
+
+def step_collate(padded_batch_step):
+    """
+    The same step (clip-sentence pair) from each example
+    """
+    c_batch = dict()
+    for key in padded_batch_step[0]:
+        value = padded_batch_step[0][key]
+        if isinstance(value, list):
+            c_batch[key] = [d[key] for d in padded_batch_step]
+        else:
+            c_batch[key] = default_collate([d[key] for d in padded_batch_step])
+    return c_batch
+
+
+def create_datasets_and_loaders(
+    cfg: Config,
+    annotations_dir: str,
+    datatype: str = 'bila',
+) -> Tuple[BilaDataset, BilaDataset, DataLoader, DataLoader]:
+    # create the dataset
+    dset_name_train = cfg.dataset_train.name
+    train_dataset = BilaDataset(
+        dset_name_train,
+        cfg.max_t_len,
+        cfg.max_v_len,
+        cfg.max_n_sen,
+        mode="train",
+        annotations_dir=annotations_dir,
+        preload=cfg.dataset_train.preload,
+        datatype=datatype,
+    )
+    # add 10 at max_n_sen to make the inference stage use all the segments
+    # max_n_sen_val = cfg.max_n_sen + 10
+    max_n_sen_val = cfg.max_n_sen
+    val_dataset = BilaDataset(
+        cfg.dataset_val.name,
+        cfg.max_t_len,
+        cfg.max_v_len,
+        max_n_sen_val,
+        mode="val",
+        annotations_dir=annotations_dir,
+        preload=cfg.dataset_val.preload,
+        datatype=datatype,
+    )
+
+    train_loader = data.DataLoader(
+        train_dataset,
+        collate_fn=train_dataset.collate_fn,
+        batch_size=cfg.train.batch_size,
+        shuffle=cfg.dataset_train.shuffle,
+        num_workers=cfg.dataset_train.num_workers,
+        pin_memory=cfg.dataset_train.pin_memory,
+    )
+    val_loader = data.DataLoader(
+        val_dataset,
+        collate_fn=val_dataset.collate_fn,
+        batch_size=cfg.val.batch_size,
+        shuffle=cfg.dataset_val.shuffle,
+        num_workers=cfg.dataset_val.num_workers,
+        pin_memory=cfg.dataset_val.pin_memory,
+    )
+    test_dataset = BilaDataset(
+        cfg.dataset_val.name,
+        cfg.max_t_len,
+        cfg.max_v_len,
+        max_n_sen_val,
+        mode="test",
+        annotations_dir=annotations_dir,
+        preload=cfg.dataset_val.preload,
+        datatype=datatype,
+    )
+    test_loader = data.DataLoader(
+        test_dataset,
+        collate_fn=val_dataset.collate_fn,
+        batch_size=cfg.val.batch_size,
+        shuffle=cfg.dataset_val.shuffle,
+        num_workers=cfg.dataset_val.num_workers,
+        pin_memory=cfg.dataset_val.pin_memory,
+    )
+
+    return train_dataset, train_loader, val_dataset, val_loader, test_dataset, test_loader